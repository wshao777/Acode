--- conflicted
+++ resolved
@@ -151,16 +151,9 @@
   "last modified": "Последнее изменение",
   "size": "Размер",
   "share": "Поделиться",
-<<<<<<< HEAD
-  "sdcard found": "External storage found! Do you want to add it?",
-  "allow storage": "Give permission to access your external storage?",
-  "permission denied": "Permission denied to access external storage.",
-  "show print margin": "Show print margin",
-  "login": "login"
-=======
   "sdcard found": "Обнаружено внешнее хранилище, хотите добавить?",
   "allow storage": "Предоставить доступ к внешнему хранилищу?",
   "permission denied": "Отказано в разрешении на доступ к внешнему хранилищу",
-  "show print margin": "Показать поле печати"
->>>>>>> 08f9c866
+  "show print margin": "Показать поле печати",
+  "login": "login"
 }