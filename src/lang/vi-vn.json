--- conflicted
+++ resolved
@@ -384,21 +384,12 @@
 	"newly_added": "Mới được thêm vào",
 	"top_rated": "Đánh giá cao nhất",
 	"rename not supported": "Đổi tên trên thư mục Termux không được hỗ trợ",
-<<<<<<< HEAD
-	"compress": "Compress",
-	"copy uri": "Copy Uri",
-	"delete entries": "Are you sure you want to delete {count} items?",
-	"deleting items": "Deleting {count} items...",
-	"import project zip": "Import Project(zip)",
-	"changelog": "Change Log",
-	"notifications": "Notifications",
-	"no_unread_notifications": "No unread notifications"
-=======
 	"compress": "Nén lại",
 	"copy uri": "Sao chép Uri",
 	"delete entries": "Bạn có chắc muốn xoá {count} mục?",
 	"deleting items": "Đang xoá {count} mục...",
 	"import project zip": "Nhập Dự Án(zip)",
-	"changelog": "Nhật Ký Thay Đổi"
->>>>>>> 051bdbf1
+	"changelog": "Nhật Ký Thay Đổi",
+	"notifications": "Notifications",
+	"no_unread_notifications": "No unread notifications"
 }