--- conflicted
+++ resolved
@@ -230,13 +230,9 @@
   "resize-editor"() {
     editorManager.editor.resize(true);
   },
-<<<<<<< HEAD
-  'run'() {
+
+  run() {
     editorManager.activeFile[appSettings.value.useCurrentFileForPreview ? "runFile" : "run"]?.();
-=======
-  run() {
-    editorManager.activeFile.run();
->>>>>>> b4098b06
   },
   "run-file"() {
     editorManager.activeFile.runFile?.();
